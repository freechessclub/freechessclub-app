{
  "name": "freechessclub",
  "version": "2.0.0",
  "license": "MIT",
  "description": "Free Chess Club: A modern web client for FICS.",
  "main": "src/app.js",
  "scripts": {
    "app": "tsc src/app.ts && node app.js && electron src/app.js",
    "lint": "tslint -c tslint.json --fix -p tsconfig.json",
    "bundle": "webpack --mode production",
    "pack": "electron-builder --dir",
    "dist": "electron-builder",
    "build": "node app.js && electron-builder -mwl --x64 --arm64 -p always",
    "release": "yarn build",
    "postinstall": "electron-builder install-app-deps"
  },
  "repository": {
    "type": "git",
    "url": "https://github.com/freechessclub/freechessclub"
  },
  "author": {
    "name": "Free Chess Club Author(s)",
    "email": "support@freechess.club"
  },
  "build": {
    "appId": "club.freechess.FreeChessClub",
    "productName": "Free Chess Club",
    "copyright": "Copyright © 2022 Free Chess Club Author(s)",
    "publish": [
      "github"
    ],
    "mac": {
      "category": "public.app-category.board-games"
    },
    "linux": {
      "target": [
        "tar.gz",
        "zip"
      ],
      "category": "Game"
    }
  },
  "cordova": {
    "plugins": {
      "cordova-plugin-whitelist": {}
    },
    "platforms": [
      "android",
      "ios"
    ]
  },
  "dependencies": {
    "autolink-js": "freechessclub/autolink-js",
    "bootstrap": "^5.1.3",
    "cheerio": "^1.0.0-rc.5",
    "chess.js": "^0.12.1",
    "chessground": "^8.3.5",
    "cordova-android": "^10.1.2",
    "cordova-ios": "^6.2.0",
    "cordova-plugin-whitelist": "^1.3.5",
    "d3": "^7.8.0",
    "electron-updater": "^5.0.1",
    "gh-emoji": "^0.2.5",
    "jquery": "^3.5.1",
    "js-cookie": "^3.0.1",
    "popper.js": "^1.15.0",
<<<<<<< HEAD
    "stockfish.js": "^10.0.2",
    "d3": "^7.8.0"
=======
    "stockfish.js": "^10.0.2"
>>>>>>> 1c2b3585
  },
  "devDependencies": {
    "@types/bootstrap": "^5.1.7",
    "@types/jquery": "^3.5.1",
    "@types/websocket": "^1.0.1",
    "css-loader": "^6.6.0",
    "electron": "^19.0.4",
    "electron-builder": "^23.0.3",
    "exports-loader": "^3.1.0",
    "file-loader": "^6.2.0",
    "path-browserify": "^1.0.1",
    "style-loader": "^3.3.1",
    "ts-loader": "^9.3.1",
    "tslint": "^6.1.3",
    "typescript": "^4.9.4",
    "url-loader": "^4.1.1",
    "webpack": "^5.74.0",
    "webpack-cli": "^4.10.0"
  }
}<|MERGE_RESOLUTION|>--- conflicted
+++ resolved
@@ -64,12 +64,7 @@
     "jquery": "^3.5.1",
     "js-cookie": "^3.0.1",
     "popper.js": "^1.15.0",
-<<<<<<< HEAD
-    "stockfish.js": "^10.0.2",
-    "d3": "^7.8.0"
-=======
     "stockfish.js": "^10.0.2"
->>>>>>> 1c2b3585
   },
   "devDependencies": {
     "@types/bootstrap": "^5.1.7",
